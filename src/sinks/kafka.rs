--- conflicted
+++ resolved
@@ -327,26 +327,6 @@
     fn poll_flush(mut self: Pin<&mut Self>, cx: &mut Context<'_>) -> Poll<Result<(), Self::Error>> {
         ready!(self.poll_delivery_fut(cx));
 
-<<<<<<< HEAD
-        while !this.delivery_fut.is_empty() || !this.in_flight.is_empty() {
-            while let Poll::Ready(Some(item)) = this.in_flight.poll_next_unpin(cx) {
-                this.flush_signal.notify_waiters();
-                match item {
-                    (seqno, Ok(result)) => {
-                        match result {
-                            Ok((partition, offset)) => {
-                                trace!(message = "Produced message.", ?partition, ?offset)
-                            }
-                            Err(error) => error!(message = "Kafka error.", %error),
-                        };
-
-                        this.pending_acks.insert(seqno);
-
-                        let mut num_to_ack = 0;
-                        while this.pending_acks.remove(&this.seq_tail) {
-                            num_to_ack += 1;
-                            this.seq_tail += 1
-=======
         let this = Pin::into_inner(self);
         while !this.in_flight.is_empty() {
             match ready!(Pin::new(&mut this.in_flight).poll_next(cx)) {
@@ -354,7 +334,6 @@
                     match result {
                         Ok((partition, offset)) => {
                             trace!(message = "Produced message.", ?partition, ?offset)
->>>>>>> 081372e1
                         }
                         Err(error) => error!(message = "Kafka error.", %error),
                     };
